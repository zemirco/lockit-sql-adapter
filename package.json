{
  "name": "lockit-sql-adapter",
  "version": "0.5.3",
  "description": "SQL adapter for lockit. Works with PostgreSQL, MySQL, SQLite and MariaDB",
  "main": "index.js",
  "scripts": {
    "test": "make test"
  },
  "repository": {
    "type": "git",
    "url": "https://github.com/zemirco/lockit-sql-adapter"
  },
  "keywords": [
    "lockit",
    "sql",
    "adpater",
    "postgresql",
    "mysql",
    "sqlite",
    "mariadb"
  ],
  "author": {
    "name": "Mirco Zeiss",
    "email": "mirco.zeiss@gmail.com",
    "twitter": "zemirco"
  },
  "license": "MIT",
  "dependencies": {
    "couch-pwd": "github:zemirco/couch-pwd",
    "moment": "^2.22.2",
    "ms": "^2.1.1",
<<<<<<< HEAD
    "sequelize": "^5.18.1",
=======
    "sequelize": "github:mrrinot/sequelize",
>>>>>>> 7b9979bb
    "uuid": "^3.3.2"
  },
  "devDependencies": {
    "eslint": "^6.0.1",
    "mocha": "^5.2.0",
    "mysql": "^2.15.0",
    "pg": "^6.0.0",
    "pg-hstore": "^2.3.2",
    "should": "^13.2.1",
    "sqlite3": "^4.0.1"
  }
}<|MERGE_RESOLUTION|>--- conflicted
+++ resolved
@@ -29,11 +29,7 @@
     "couch-pwd": "github:zemirco/couch-pwd",
     "moment": "^2.22.2",
     "ms": "^2.1.1",
-<<<<<<< HEAD
     "sequelize": "^5.18.1",
-=======
-    "sequelize": "github:mrrinot/sequelize",
->>>>>>> 7b9979bb
     "uuid": "^3.3.2"
   },
   "devDependencies": {
